import type {
    ChainType,
    InterfaceValidator,
    StateOverrides,
    UserOperationV06,
    UserOperationV07,
    ValidationResult,
    ValidationResultV06,
    ValidationResultV07,
    ValidationResultWithAggregationV06,
    ValidationResultWithAggregationV07
} from "@alto/types"
import {
    type Address,
    EntryPointV06Abi,
    ExecutionErrors,
    type ExecutionResult,
    type ReferencedCodeHashes,
    RpcError,
    type StorageMap,
    type UserOperation,
    ValidationErrors,
    type ValidationResultWithAggregation,
    entryPointErrorsSchema,
    entryPointExecutionErrorSchemaV06,
    entryPointExecutionErrorSchemaV07
} from "@alto/types"
import type { GasPriceManager, Logger, Metrics } from "@alto/utils"
import {
    calcPreVerificationGas,
    calcVerificationGasAndCallGasLimit,
    isVersion06,
    isVersion07
} from "@alto/utils"
import * as sentry from "@sentry/node"
import {
    BaseError,
    type Chain,
    ContractFunctionExecutionError,
    type PublicClient,
    type Transport,
    getContract,
    pad,
    slice,
    toHex,
    zeroAddress
} from "viem"
import { fromZodError } from "zod-validation-error"
import { simulateValidation } from "../EntryPointSimulationsV07"
import {
    type SimulateHandleOpResult,
    simulateHandleOp,
    simulateHandleOpV06
} from "../gasEstimation"

async function getSimulationResult(
    isVersion06: boolean,
    errorResult: unknown,
    logger: Logger,
    simulationType: "validation" | "execution",
    usingTenderly = false
): Promise<
    ValidationResult | ValidationResultWithAggregation | ExecutionResult
> {
    const entryPointExecutionErrorSchema = isVersion06
        ? entryPointExecutionErrorSchemaV06
        : entryPointExecutionErrorSchemaV07

    const entryPointErrorSchemaParsing = usingTenderly
        ? entryPointErrorsSchema.safeParse(errorResult)
        : entryPointExecutionErrorSchema.safeParse(errorResult)

    if (!entryPointErrorSchemaParsing.success) {
        try {
            const err = fromZodError(entryPointErrorSchemaParsing.error)
            logger.error(
                { error: err.message },
                "unexpected error during valiation"
            )
            logger.error(JSON.stringify(errorResult))
            err.message = `User Operation simulation returned unexpected invalid response: ${err.message}`
            throw err
        } catch {
            if (errorResult instanceof BaseError) {
                const revertError = errorResult.walk(
                    (err) => err instanceof ContractFunctionExecutionError
                )
                throw new RpcError(
                    `UserOperation reverted during simulation with reason: ${
                        // biome-ignore lint/suspicious/noExplicitAny: it's a generic type
                        (revertError?.cause as any)?.reason
                    }`,
                    ValidationErrors.SimulateValidation
                )
            }
            sentry.captureException(errorResult)
            throw new Error(
                `User Operation simulation returned unexpected invalid response: ${errorResult}`
            )
        }
    }

    const errorData = entryPointErrorSchemaParsing.data

    if (errorData.errorName === "FailedOp") {
        const reason = errorData.args.reason
        throw new RpcError(
            `UserOperation reverted during simulation with reason: ${reason}`,
            ValidationErrors.SimulateValidation
        )
    }

    if (simulationType === "validation") {
        if (
            errorData.errorName !== "ValidationResult" &&
            errorData.errorName !== "ValidationResultWithAggregation"
        ) {
            throw new Error(
                "Unexpected error - errorName is not ValidationResult or ValidationResultWithAggregation"
            )
        }
    } else if (errorData.errorName !== "ExecutionResult") {
        throw new Error("Unexpected error - errorName is not ExecutionResult")
    }

    const simulationResult = errorData.args

    return simulationResult
}

export class UnsafeValidator implements InterfaceValidator {
    publicClient: PublicClient<Transport, Chain>
    logger: Logger
    metrics: Metrics
    usingTenderly: boolean
    balanceOverrideEnabled: boolean
    expirationCheck: boolean
    chainId: number
    gasPriceManager: GasPriceManager
    entryPointSimulationsAddress?: Address
    chainType: ChainType

    constructor(
        publicClient: PublicClient<Transport, Chain>,
        logger: Logger,
        metrics: Metrics,
        gasPriceManager: GasPriceManager,
        chainType: ChainType,
        entryPointSimulationsAddress?: Address,
        usingTenderly = false,
        balanceOverrideEnabled = false,
        expirationCheck = true
    ) {
        this.publicClient = publicClient
        this.logger = logger
        this.metrics = metrics
        this.usingTenderly = usingTenderly
        this.balanceOverrideEnabled = balanceOverrideEnabled
        this.expirationCheck = expirationCheck
        this.chainId = publicClient.chain.id
        this.gasPriceManager = gasPriceManager
        this.entryPointSimulationsAddress = entryPointSimulationsAddress
        this.chainType = chainType
    }

    async getExecutionResult(
        userOperation: UserOperation,
        entryPoint: Address,
        stateOverrides?: StateOverrides
    ): Promise<SimulateHandleOpResult<"execution">> {
        const error = await simulateHandleOp(
            userOperation,
            entryPoint,
            this.publicClient,
            false,
            zeroAddress,
            "0x",
            this.balanceOverrideEnabled,
            stateOverrides,
            this.entryPointSimulationsAddress
        )

        if (error.result === "failed") {
            throw new RpcError(
                `UserOperation reverted during simulation with reason: ${error.data}`,
                ExecutionErrors.UserOperationReverted
            )
        }

        return error as SimulateHandleOpResult<"execution">
    }

    async getValidationResultV06(
        userOperation: UserOperationV06,
        entryPoint: Address,
        _codeHashes?: ReferencedCodeHashes
    ): Promise<
        (ValidationResultV06 | ValidationResultWithAggregationV06) & {
            storageMap: StorageMap
            referencedContracts?: ReferencedCodeHashes
        }
    > {
        const entryPointContract = getContract({
            address: entryPoint,
            abi: EntryPointV06Abi,
            client: {
                public: this.publicClient
            }
        })

        const simulateValidationPromise = entryPointContract.simulate
            .simulateValidation([userOperation])
            .catch((e) => {
                if (e instanceof Error) {
                    return e
                }
                throw e
            })

        const runtimeValidationPromise = simulateHandleOpV06(
            userOperation,
            entryPoint,
            this.publicClient,
            zeroAddress,
            "0x"
        )

        const [simulateValidationResult, runtimeValidation] = await Promise.all(
            [simulateValidationPromise, runtimeValidationPromise]
        )

        const validationResult = {
            ...((await getSimulationResult(
                isVersion06(userOperation),
                simulateValidationResult,
                this.logger,
                "validation",
                this.usingTenderly
            )) as ValidationResultV06 | ValidationResultWithAggregationV06),
            storageMap: {}
        }

        if (validationResult.returnInfo.sigFailed) {
            throw new RpcError(
                "Invalid UserOperation signature or paymaster signature",
                ValidationErrors.InvalidSignature
            )
        }

        const now = Date.now() / 1000

        this.logger.debug({
            validAfter: validationResult.returnInfo.validAfter,
            validUntil: validationResult.returnInfo.validUntil,
            now
        })

        if (
            validationResult.returnInfo.validAfter > now - 5 &&
            this.expirationCheck
        ) {
            throw new RpcError(
                "User operation is not valid yet",
                ValidationErrors.ExpiresShortly
            )
        }

        if (
            validationResult.returnInfo.validUntil < now + 30 &&
            this.expirationCheck
        ) {
            throw new RpcError(
                "expires too soon",
                ValidationErrors.ExpiresShortly
            )
        }

        // validate runtime
        if (runtimeValidation.result === "failed") {
            throw new RpcError(
                `UserOperation reverted during simulation with reason: ${runtimeValidation.data}`,
                ValidationErrors.SimulateValidation
            )
        }

        return validationResult
    }

    parseValidationData(validationData: bigint): {
        aggregator: string
        validAfter: number
        validUntil: number
    } {
        const maxUint48 = 2 ** 48 - 1
        const data = pad(toHex(validationData), { size: 32 })

        // string offsets start from left (msb)
        const aggregator = slice(data, 32 - 20)
        let validUntil = Number.parseInt(slice(data, 32 - 26, 32 - 20), 16)
        if (validUntil === 0) {
            validUntil = maxUint48
        }
        const validAfter = Number.parseInt(slice(data, 0, 6), 16)

        return {
            aggregator,
            validAfter,
            validUntil
        }
    }

    mergeValidationData(
        accountValidationData: {
            aggregator: string
            validAfter: number
            validUntil: number
        },
        paymasterValidationData: {
            aggregator: string
            validAfter: number
            validUntil: number
        }
    ): {
        paymasterSigFailed: boolean
        accountSigFailed: boolean
        validAfter: number
        validUntil: number
    } {
        return {
            paymasterSigFailed:
                paymasterValidationData.aggregator !== zeroAddress,
            accountSigFailed: accountValidationData.aggregator !== zeroAddress,
            validAfter: Math.max(
                accountValidationData.validAfter,
                paymasterValidationData.validAfter
            ),
            validUntil: Math.min(
                accountValidationData.validUntil,
                paymasterValidationData.validUntil
            )
        }
    }

    mergeValidationDataValues(
        accountValidationData: bigint,
        paymasterValidationData: bigint
    ): {
        paymasterSigFailed: boolean
        accountSigFailed: boolean
        validAfter: number
        validUntil: number
    } {
        return this.mergeValidationData(
            this.parseValidationData(accountValidationData),
            this.parseValidationData(paymasterValidationData)
        )
    }

    async getValidationResultV07(
        userOperation: UserOperationV07,
        entryPoint: Address,
        _codeHashes?: ReferencedCodeHashes
    ): Promise<
        (ValidationResultV07 | ValidationResultWithAggregationV07) & {
            storageMap: StorageMap
            referencedContracts?: ReferencedCodeHashes
        }
    > {
        if (!this.entryPointSimulationsAddress) {
            throw new Error("entryPointSimulationsAddress is not set")
        }

        const { simulateValidationResult } = await simulateValidation(
            userOperation,
            entryPoint,
            this.publicClient,
            this.entryPointSimulationsAddress
        )

        if (simulateValidationResult.status === "failed") {
            throw new RpcError(
                `UserOperation reverted with reason: ${
                    simulateValidationResult.data as string
                }`,
                ValidationErrors.SimulateValidation
            )
        }

        const validationResult =
            simulateValidationResult.data as ValidationResultWithAggregationV07

        const mergedValidation = this.mergeValidationDataValues(
            validationResult.returnInfo.accountValidationData,
            validationResult.returnInfo.paymasterValidationData
        )

        const res = {
            returnInfo: {
                ...validationResult.returnInfo,
                accountSigFailed: mergedValidation.accountSigFailed,
                paymasterSigFailed: mergedValidation.paymasterSigFailed,
                validUntil: mergedValidation.validUntil,
                validAfter: mergedValidation.validAfter
            },
            senderInfo: {
                ...validationResult.senderInfo,
                addr: userOperation.sender
            },
            factoryInfo:
                userOperation.factory && validationResult.factoryInfo
                    ? {
                          ...validationResult.factoryInfo,
                          addr: userOperation.factory
                      }
                    : undefined,
            paymasterInfo:
                userOperation.paymaster && validationResult.paymasterInfo
                    ? {
                          ...validationResult.paymasterInfo,
                          addr: userOperation.paymaster
                      }
                    : undefined,
            aggregatorInfo: validationResult.aggregatorInfo,
            storageMap: {}
        }

        // this.validateStorageAccessList(userOperation, res, accessList)

        if (res.returnInfo.accountSigFailed) {
            throw new RpcError(
                "Invalid UserOp signature",
                ValidationErrors.InvalidSignature
            )
        }

        if (res.returnInfo.paymasterSigFailed) {
            throw new RpcError(
                "Invalid UserOp paymasterData",
                ValidationErrors.InvalidSignature
            )
        }

        const now = Math.floor(Date.now() / 1000)

        if (res.returnInfo.validAfter > now - 5) {
            throw new RpcError(
                `User operation is not valid yet, validAfter=${res.returnInfo.validAfter}, now=${now}`,
                ValidationErrors.ExpiresShortly
            )
        }

        if (
            res.returnInfo.validUntil == null ||
            res.returnInfo.validUntil < now + 30
        ) {
            throw new RpcError(
                `UserOperation expires too soon, validUntil=${res.returnInfo.validUntil}, now=${now}`,
                ValidationErrors.ExpiresShortly
            )
        }

        return res
    }

    getValidationResult(
        userOperation: UserOperation,
        entryPoint: Address,
        _codeHashes?: ReferencedCodeHashes
    ): Promise<
        (ValidationResult | ValidationResultWithAggregation) & {
            storageMap: StorageMap
            referencedContracts?: ReferencedCodeHashes
        }
    > {
        if (isVersion06(userOperation)) {
            return this.getValidationResultV06(
                userOperation,
                entryPoint,
                _codeHashes
            )
        }
        return this.getValidationResultV07(
            userOperation,
            entryPoint,
            _codeHashes
        )
    }

    async validatePreVerificationGas(
        userOperation: UserOperation,
        entryPoint: Address
    ) {
        const preVerificationGas = await calcPreVerificationGas(
            this.publicClient,
            userOperation,
            entryPoint,
            this.chainId,
<<<<<<< HEAD
            this.chainType
=======
            this.gasPriceManager,
            true
>>>>>>> 8e1e22ad
        )

        if (preVerificationGas > userOperation.preVerificationGas) {
            throw new RpcError(
                `preVerificationGas is not enough, required: ${preVerificationGas}, got: ${userOperation.preVerificationGas}`,
                ValidationErrors.SimulateValidation
            )
        }
    }

    async validateUserOperation(
        shouldCheckPrefund: boolean,
        userOperation: UserOperation,
        entryPoint: Address,
        _referencedContracts?: ReferencedCodeHashes
    ): Promise<
        (ValidationResult | ValidationResultWithAggregation) & {
            storageMap: StorageMap
            referencedContracts?: ReferencedCodeHashes
        }
    > {
        try {
            const validationResult = await this.getValidationResult(
                userOperation,
                entryPoint
            )

            if (shouldCheckPrefund) {
                const prefund = validationResult.returnInfo.prefund

                const { verificationGasLimit, callGasLimit } =
                    calcVerificationGasAndCallGasLimit(
                        userOperation,
                        {
                            preOpGas: validationResult.returnInfo.preOpGas,
                            paid: validationResult.returnInfo.prefund
                        },
                        this.chainId
                    )

                let mul = 1n

                if (
                    isVersion06(userOperation) &&
                    userOperation.paymasterAndData
                ) {
                    mul = 3n
                }

                if (
                    isVersion07(userOperation) &&
                    userOperation.paymaster === "0x"
                ) {
                    mul = 3n
                }

                const requiredPreFund =
                    callGasLimit +
                    verificationGasLimit * mul +
                    userOperation.preVerificationGas

                if (requiredPreFund > prefund) {
                    throw new RpcError(
                        `prefund is not enough, required: ${requiredPreFund}, got: ${prefund}`,
                        ValidationErrors.SimulateValidation
                    )
                }

                // TODO prefund should be greater than it costs us to add it to mempool
            }

            this.metrics.userOperationsValidationSuccess.inc()

            return validationResult
        } catch (e) {
            // console.log(e)
            this.metrics.userOperationsValidationFailure.inc()
            throw e
        }
    }
}<|MERGE_RESOLUTION|>--- conflicted
+++ resolved
@@ -495,12 +495,9 @@
             userOperation,
             entryPoint,
             this.chainId,
-<<<<<<< HEAD
-            this.chainType
-=======
+            this.chainType,
             this.gasPriceManager,
             true
->>>>>>> 8e1e22ad
         )
 
         if (preVerificationGas > userOperation.preVerificationGas) {
