import type { Metrics } from "@alto/utils"
import {
    type Address,
    type ExecutionResult,
    type ReferencedCodeHashes,
    RpcError,
    type StorageMap,
    ValidationErrors,
    type ValidationResultWithAggregation
} from "@entrypoint-0.7/types"
import type {
    StakeInfo,
    UnPackedUserOperation,
    ValidationResult
} from "@entrypoint-0.7/types"
import type { InterfaceValidator } from "@entrypoint-0.7/types"
import type { StateOverrides } from "@entrypoint-0.7/types"
import type { ApiVersion } from "@entrypoint-0.7/types"
import type { Logger } from "@alto/utils"
import { calcPreVerificationGas } from "@entrypoint-0.7/utils"
import { calcVerificationGasAndCallGasLimit } from "@entrypoint-0.7/utils"
import {
    zeroAddress,
    type Account,
    type Chain,
    type PublicClient,
    type Transport,
    pad,
    toHex,
    slice,
    type AccessList,
    type Hex,
    concat
} from "viem"
import { simulateHandleOp, simulateValidation } from "../EntryPointSimulations"
import {
    type StakeInfoEntities,
    associatedWith,
    isStaked,
    parseEntitySlots
} from "./TracerResultParser"

const maxUint48 = 2 ** 48 - 1

const createFakeKeccak = (
    userOperation: UnPackedUserOperation,
    simulatedValidationResult: (
        | ValidationResult
        | ValidationResultWithAggregation
    ) & {
        storageMap: StorageMap
        referencedContracts?: ReferencedCodeHashes
    }
): Hex[] => {
    const fakeKeccak: Hex[] = []

    for (let i = 0; i < 1000; i++) {
        simulatedValidationResult.factoryInfo &&
            userOperation.factory &&
            fakeKeccak.push(
                concat([
                    pad(
                        simulatedValidationResult.factoryInfo.addr as Hex
                    ).toLowerCase() as Hex,
                    toHex(i)
                ])
            )
        simulatedValidationResult.senderInfo &&
            fakeKeccak.push(
                concat([
                    pad(
                        simulatedValidationResult.senderInfo.addr as Hex
                    ).toLowerCase() as Hex,
                    toHex(i)
                ])
            )
        simulatedValidationResult.paymasterInfo &&
            userOperation.paymaster &&
            fakeKeccak.push(
                concat([
                    pad(
                        simulatedValidationResult.paymasterInfo.addr as Hex
                    ).toLowerCase() as Hex,
                    toHex(i)
                ])
            )
    }

    return fakeKeccak
}

export class UnsafeValidator implements InterfaceValidator {
    publicClient: PublicClient<Transport, Chain>
    entryPoint: Address
    logger: Logger
    metrics: Metrics
    utilityWallet: Account
    usingTenderly: boolean
    balanceOverrideEnabled: boolean
    disableExpirationCheck: boolean
    apiVersion: ApiVersion
    chainId: number
    entryPointSimulationsAddress: Address

    constructor(
        publicClient: PublicClient<Transport, Chain>,
        entryPoint: Address,
        logger: Logger,
        metrics: Metrics,
        utilityWallet: Account,
        apiVersion: ApiVersion,
        entryPointSimulationsAddress: Address,
        usingTenderly = false,
        balanceOverrideEnabled = false,
        disableExpirationCheck = false
    ) {
        this.publicClient = publicClient
        this.entryPoint = entryPoint
        this.logger = logger
        this.metrics = metrics
        this.utilityWallet = utilityWallet
        this.usingTenderly = usingTenderly
        this.balanceOverrideEnabled = balanceOverrideEnabled
        this.disableExpirationCheck = disableExpirationCheck
        this.apiVersion = apiVersion
        this.chainId = publicClient.chain.id
        this.entryPointSimulationsAddress = entryPointSimulationsAddress
    }

    async getExecutionResult(
        userOperation: UnPackedUserOperation,
        stateOverrides?: StateOverrides
    ): Promise<ExecutionResult> {
        const error = await simulateHandleOp(
            userOperation,
            this.entryPoint,
            this.publicClient,
            false,
<<<<<<< HEAD
            userOperation.sender,
            userOperation.callData,
            this.entryPointSimulationsAddress,
=======
            zeroAddress,
            "0x",
>>>>>>> 5c63d7b8
            stateOverrides
        )

        if (error.result === "failed") {
            throw new RpcError(
                `UserOperation reverted during simulation with reason: ${error.data}`,
                error.code ?? ValidationErrors.SimulateValidation,
                error.data
            )
        }

        return error.data
    }

    validateStorageAccessList(
        userOperation: UnPackedUserOperation,
        simulatedValidationResult: (
            | ValidationResult
            | ValidationResultWithAggregation
        ) & {
            storageMap: StorageMap
            referencedContracts?: ReferencedCodeHashes
        },
        accessList: AccessList
    ) {
        const stakeInfoEntities: StakeInfoEntities = {
            factory: simulatedValidationResult.factoryInfo,
            account: simulatedValidationResult.senderInfo,
            paymaster: simulatedValidationResult.paymasterInfo
        }

        const fakeKeccak: Hex[] = createFakeKeccak(
            userOperation,
            simulatedValidationResult
        )

        const entitySlots: { [addr: string]: Set<string> } = parseEntitySlots(
            stakeInfoEntities,
            fakeKeccak
        )

        const accessListMap = accessList.reduce(
            (acc, { address, storageKeys }) => {
                acc[address.toLowerCase()] = {
                    address: address,
                    storageKeys
                }
                return acc
            },
            {} as Record<string, { address: Address; storageKeys: Hex[] }>
        ) as Record<string, { address: Address; storageKeys: Hex[] }>

        for (const [title, entStakes] of Object.entries(stakeInfoEntities)) {
            const entityTitle = title as keyof StakeInfoEntities

            if (!entStakes?.addr) {
                continue
            }

            const entityAddr = (entStakes?.addr ?? "").toLowerCase()

            for (const [addr, { storageKeys }] of Object.entries(
                accessListMap
            )) {
                if (addr === userOperation.sender.toLowerCase()) {
                    // allowed to access sender's storage
                    // [STO-010]
                    continue
                }
                if (addr === this.entryPoint.toLowerCase()) {
                    // ignore storage access on entryPoint (balance/deposit of entities.
                    // we block them on method calls: only allowed to deposit, never to read
                    continue
                }
                let requireStakeSlot: string | undefined

                for (const slot of storageKeys) {
                    if (
                        associatedWith(slot, userOperation.sender, entitySlots)
                    ) {
                        if (userOperation.factory) {
                            // special case: account.validateUserOp is allowed to use assoc storage if factory is staked.
                            // [STO-022], [STO-021]
                            if (
                                !(
                                    entityAddr ===
                                        userOperation.sender.toLowerCase() &&
                                    isStaked(stakeInfoEntities.factory)
                                )
                            ) {
                                requireStakeSlot = slot
                            }
                        }
                    } else if (associatedWith(slot, entityAddr, entitySlots)) {
                        // [STO-032]
                        // accessing a slot associated with entityAddr (e.g. token.balanceOf(paymaster)
                        requireStakeSlot = slot
                    } else if (addr === entityAddr) {
                        // [STO-031]
                        // accessing storage member of entity itself requires stake.
                        requireStakeSlot = slot
                    } else if (
                        slot !==
                        "0x0000000000000000000000000000000000000000000000000000000000000000"
                    ) {
                        requireStakeSlot = slot
                    }
                }

                function nameAddr(
                    addr: string,
                    _currentEntity: string
                ): string {
                    const [title] =
                        Object.entries(stakeInfoEntities).find(
                            ([_title, info]) =>
                                info?.addr?.toLowerCase() === addr.toLowerCase()
                        ) ?? []

                    return title ?? addr
                }

                requireCondAndStake(
                    requireStakeSlot !== undefined,
                    entStakes,
                    `un staked ${entityTitle} accessed ${nameAddr(
                        addr,
                        entityTitle
                    )} slot ${requireStakeSlot}`
                )
            }

            function requireCondAndStake(
                cond: boolean,
                entStake: StakeInfo | undefined,
                failureMessage: string
            ): void {
                if (!cond) {
                    return
                }
                if (!entStake) {
                    throw new Error(
                        `internal: ${entityTitle} not in userOp, but has storage accesses in`
                    )
                }
                if (!isStaked(entStake)) {
                    throw new RpcError(
                        failureMessage,
                        ValidationErrors.OpcodeValidation,
                        {
                            [entityTitle]: entStakes?.addr
                        }
                    )
                }
            }
        }
    }

    async getValidationResult(
        userOperation: UnPackedUserOperation,
        _codeHashes?: ReferencedCodeHashes
    ): Promise<
        (ValidationResult | ValidationResultWithAggregation) & {
            storageMap: StorageMap
            referencedContracts?: ReferencedCodeHashes
        }
    > {
        const { simulateValidationResult } = await simulateValidation(
            userOperation,
            this.entryPoint,
            this.publicClient,
            this.entryPointSimulationsAddress
        )

        if (simulateValidationResult.status === "failed") {
            throw new RpcError(
                `UserOperation reverted with reason: ${
                    simulateValidationResult.data as string
                }`,
                ValidationErrors.SimulateValidation
            )
        }

        const validationResult =
            simulateValidationResult.data as ValidationResultWithAggregation

        const mergedValidation = this.mergeValidationDataValues(
            validationResult.returnInfo.accountValidationData,
            validationResult.returnInfo.paymasterValidationData
        )

        const res = {
            returnInfo: {
                ...validationResult.returnInfo,
                accountSigFailed: mergedValidation.accountSigFailed,
                paymasterSigFailed: mergedValidation.paymasterSigFailed,
                validUntil: mergedValidation.validUntil,
                validAfter: mergedValidation.validAfter
            },
            senderInfo: {
                ...validationResult.senderInfo,
                addr: userOperation.sender
            },
            factoryInfo:
                userOperation.factory && validationResult.factoryInfo
                    ? {
                          ...validationResult.factoryInfo,
                          addr: userOperation.factory
                      }
                    : undefined,
            paymasterInfo:
                userOperation.paymaster && validationResult.paymasterInfo
                    ? {
                          ...validationResult.paymasterInfo,
                          addr: userOperation.paymaster
                      }
                    : undefined,
            aggregatorInfo: validationResult.aggregatorInfo,
            storageMap: {}
        }

        // this.validateStorageAccessList(userOperation, res, accessList)

        if (res.returnInfo.accountSigFailed) {
            throw new RpcError(
                "Invalid UserOp signature",
                ValidationErrors.InvalidSignature
            )
        }

        if (res.returnInfo.paymasterSigFailed) {
            throw new RpcError(
                "Invalid UserOp paymasterData",
                ValidationErrors.InvalidSignature
            )
        }

        const now = Math.floor(Date.now() / 1000)

        if (res.returnInfo.validAfter > now - 5) {
            throw new RpcError(
                `User operation is not valid yet, validAfter=${res.returnInfo.validAfter}, now=${now}`,
                ValidationErrors.ExpiresShortly
            )
        }

        if (
            res.returnInfo.validUntil == null ||
            res.returnInfo.validUntil < now + 30
        ) {
            throw new RpcError(
                `UserOperation expires too soon, validUntil=${res.returnInfo.validUntil}, now=${now}`,
                ValidationErrors.ExpiresShortly
            )
        }

        return res
    }

    async validatePreVerificationGas(userOperation: UnPackedUserOperation) {
        const preVerificationGas = await calcPreVerificationGas(
            this.publicClient,
            userOperation,
            this.entryPoint,
            this.chainId,
            this.logger
        )

        if (preVerificationGas > userOperation.preVerificationGas) {
            throw new RpcError(
                `preVerificationGas is not enough, required: ${preVerificationGas}, got: ${userOperation.preVerificationGas}`,
                ValidationErrors.SimulateValidation
            )
        }
    }

    async validateUserOperation(
        userOperation: UnPackedUserOperation,
        _referencedContracts?: ReferencedCodeHashes
    ): Promise<
        (ValidationResult | ValidationResultWithAggregation) & {
            storageMap: StorageMap
            referencedContracts?: ReferencedCodeHashes
        }
    > {
        try {
            const validationResult =
                await this.getValidationResult(userOperation)

            const prefund = validationResult.returnInfo.prefund

            const [verificationGasLimit, callGasLimit] =
                await calcVerificationGasAndCallGasLimit(
                    this.publicClient,
                    userOperation,
                    {
                        preOpGas: validationResult.returnInfo.preOpGas,
                        paid: validationResult.returnInfo.prefund
                    },
                    this.chainId
                )

            const mul = userOperation.paymaster ? 3n : 1n

            const requiredPreFund =
                callGasLimit +
                verificationGasLimit * mul +
                userOperation.preVerificationGas

            if (requiredPreFund > prefund) {
                throw new RpcError(
                    `prefund is not enough, required: ${requiredPreFund}, got: ${prefund}`,
                    ValidationErrors.SimulateValidation
                )
            }

            this.metrics.userOperationsValidationSuccess.inc()

            return validationResult
        } catch (e) {
            // console.log(e)
            this.metrics.userOperationsValidationFailure.inc()
            throw e
        }
    }

    mergeValidationDataValues(
        accountValidationData: bigint,
        paymasterValidationData: bigint
    ): {
        paymasterSigFailed: boolean
        accountSigFailed: boolean
        validAfter: number
        validUntil: number
    } {
        return this.mergeValidationData(
            this.parseValidationData(accountValidationData),
            this.parseValidationData(paymasterValidationData)
        )
    }

    mergeValidationData(
        accountValidationData: {
            aggregator: string
            validAfter: number
            validUntil: number
        },
        paymasterValidationData: {
            aggregator: string
            validAfter: number
            validUntil: number
        }
    ): {
        paymasterSigFailed: boolean
        accountSigFailed: boolean
        validAfter: number
        validUntil: number
    } {
        return {
            paymasterSigFailed:
                paymasterValidationData.aggregator !== zeroAddress,
            accountSigFailed: accountValidationData.aggregator !== zeroAddress,
            validAfter: Math.max(
                accountValidationData.validAfter,
                paymasterValidationData.validAfter
            ),
            validUntil: Math.min(
                accountValidationData.validUntil,
                paymasterValidationData.validUntil
            )
        }
    }

    parseValidationData(validationData: bigint): {
        aggregator: string
        validAfter: number
        validUntil: number
    } {
        const data = pad(toHex(validationData), { size: 32 })

        // string offsets start from left (msb)
        const aggregator = slice(data, 32 - 20)
        let validUntil = Number.parseInt(slice(data, 32 - 26, 32 - 20), 16)
        if (validUntil === 0) {
            validUntil = maxUint48
        }
        const validAfter = Number.parseInt(slice(data, 0, 6), 16)

        return {
            aggregator,
            validAfter,
            validUntil
        }
    }
}<|MERGE_RESOLUTION|>--- conflicted
+++ resolved
@@ -136,14 +136,9 @@
             this.entryPoint,
             this.publicClient,
             false,
-<<<<<<< HEAD
-            userOperation.sender,
-            userOperation.callData,
-            this.entryPointSimulationsAddress,
-=======
             zeroAddress,
             "0x",
->>>>>>> 5c63d7b8
+            this.entryPointSimulationsAddress,
             stateOverrides
         )
 
