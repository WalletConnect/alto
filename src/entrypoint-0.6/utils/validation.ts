--- conflicted
+++ resolved
@@ -25,12 +25,8 @@
     type Transport
 } from "viem"
 import * as chains from "viem/chains"
-<<<<<<< HEAD
 import type { Logger } from "@alto/utils"
 import { getGasPrice } from "."
-=======
-import { getGasPrice, type Logger } from "."
->>>>>>> ec9787a8
 
 export interface GasOverheads {
     /**
@@ -195,7 +191,7 @@
             logger
         )
     } else if (
-        chainId === chains.arbitrum.id || 
+        chainId === chains.arbitrum.id ||
         chainId === chains.arbitrumSepolia.id
     ) {
         preVerificationGas = await calcArbitrumPreVerificationGas(
