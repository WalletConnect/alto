--- conflicted
+++ resolved
@@ -113,12 +113,13 @@
 
                     failingOp.reason = failedOpError.args.reason
                 } else {
-<<<<<<< HEAD
-=======
                     sentry.captureException(err)
-                    logger.error(JSON.stringify(err))
->>>>>>> 696cece5
-                    logger.error({ error: parsingResult.error }, "failed to parse failedOpError")
+                    logger.error(
+                        {
+                            error: parsingResult.error
+                        },
+                        "failed to parse failedOpError"
+                    )
                     return { simulatedOps: [], gasLimit: 0n }
                 }
             } else if (e instanceof EstimateGasExecutionError) {
@@ -155,12 +156,9 @@
                     return { simulatedOps: [], gasLimit: 0n }
                 }
             } else {
-<<<<<<< HEAD
+                sentry.captureException(err)
                 logger.error({ error: JSON.stringify(err) }, "error estimating gas")
-=======
-                sentry.captureException(err)
                 logger.error({ error: err }, "error estimating gas")
->>>>>>> 696cece5
                 return { simulatedOps: [], gasLimit: 0n }
             }
         }
